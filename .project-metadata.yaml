--- conflicted
+++ resolved
@@ -34,14 +34,6 @@
     default: null
     description: >-
      API key for Cloudera AI Inference
-<<<<<<< HEAD
-    
-=======
-      
-  
->>>>>>> 64655a24
-  
-
 
 # runtimes
 runtimes:
