--- conflicted
+++ resolved
@@ -74,17 +74,7 @@
     const input_value = form.getFieldValue('input_value');
     const output_key = form.getFieldValue('output_key');
     const caii_endpoint = form.getFieldValue('caii_endpoint');
-<<<<<<< HEAD
     const { data: defaultPrompt, loading: promptsLoading } = useFetchDefaultPrompt(useCase);
-=======
-    console.log('workflow_type', workflow_type);
-    console.log('doc_paths', doc_paths);
-    console.log('useCase', useCase);
-    const { data: defaultPrompt, loading: promptsLoading } = useFetchDefaultPrompt(useCase);
-    console.log('useCase', useCase);
-    console.log('defaultPrompt', defaultPrompt);
->>>>>>> 79255346
-    
 
     // Page Bootstrap requests and useEffect
     const { data: defaultTopics, loading: topicsLoading } = usefetchTopics(useCase);
@@ -367,27 +357,6 @@
                         </FormLabel>
                         <InputNumber disabled value={selectedTopics?.length * numQuestions} />
                     </Flex>}
-<<<<<<< HEAD
-                    {/* {!isEmpty(doc_paths) && form.getFieldValue('workflow_type') === WorkflowType.CUSTOM_DATA_GENERATION  && (
-=======
-                    {!isEmpty(doc_paths) && form.getFieldValue('workflow_type') === WorkflowType.CUSTOM_DATA_GENERATION  && (
->>>>>>> 79255346
-                        <StyledFormItem
-                            name={'total_dataset_size'}
-                            label={
-                                <FormLabel level={4}>
-                                    <Space>
-                                        {'Total Dataset Size'}
-                                        <TooltipIcon message={'The total number of Prompt/Completion pairs that will be generated based on this configuration'}/>
-                                    </Space>
-                                </FormLabel>}
-                            labelCol={{ span: 24 }}
-                            wrapperCol={{ span: 24 }}
-                            shouldUpdate
-                        >
-                            <InputNumber value={25} />
-                        </StyledFormItem>
-                    )} */}
 
                     {form.getFieldValue('use_case') === Usecases.TEXT2SQL  && (
                         <div>
