--- conflicted
+++ resolved
@@ -1,13 +1,9 @@
 import { notification } from 'antd';
 import isEmpty from 'lodash/isEmpty';
 import { useState } from 'react';
-<<<<<<< HEAD
-import { useQuery } from 'react-query';
 import { useSearchParams } from 'react-router-dom';
 import { datasetTestData } from '../../testing/dataset/testData';
-=======
 import { useMutation, useQuery } from 'react-query';
->>>>>>> e127ca2d
 
 
 const BASE_API_URL = import.meta.env.VITE_AMP_URL;
