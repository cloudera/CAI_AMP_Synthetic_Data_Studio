--- conflicted
+++ resolved
@@ -407,7 +407,6 @@
           description = "get json content")
 async def get_dataset_size(request: RelativePath):
 
-<<<<<<< HEAD
     MAX_ROWS = 20
 
     def _truncate(rows: List[Dict]) -> List[Dict]:
@@ -434,13 +433,7 @@
     ext = os.path.splitext(path)[1].lower()
     try:
         if ext == ".json":
-=======
-    if request.path:
-        path = request.path
-      
-        try:
->>>>>>> 394dce6d
-            with open(path) as f:
+          with open(path) as f:
                 raw = json.load(f)
 
             if isinstance(raw, list):
